/**
 * プロジェクトタブコンポーネント
 * 
 * 設計参照: UI-requirements.md § 3.1 プロジェクトタブ
 * 技術仕様: technical-requirements.md § 4.1 ページ構成
 * 
 * 関連コンポーネント:
 * - Dashboard: ダッシュボードページ
 * - useTasks: タスク管理フック
 * - useProjects: プロジェクト管理フック
 * 
 * 実装要件:
 * - 直近1週間タブ（赤背景）
 * - すべてタブ
 * - 個別プロジェクトタブ（ドラッグ&ドロップで並び替え可能）
 * - フォーカスモードトグル（同一行配置）
 * - 担当者フィルタ（同一行配置）
 * - 水平スクロール対応タブナビゲーション
 * - プロジェクト選択時のKPI表示
 */

'use client'

import { useState, useEffect, useMemo, useCallback } from 'react'
import { Project } from '@/types'
import { useProjects } from '@/hooks/useProjects'
import { useSalesTargets } from '@/hooks/useSalesTargets'
import { useProjectTabOrder } from '@/hooks/useProjectTabOrder'
import {
  DndContext,
  closestCenter,
  KeyboardSensor,
  PointerSensor,
  useSensor,
  useSensors,
  DragEndEvent,
  DragOverlay,
  DragStartEvent
} from '@dnd-kit/core'
import {
  arrayMove,
  SortableContext,
  sortableKeyboardCoordinates,
  horizontalListSortingStrategy
} from '@dnd-kit/sortable'
import {
  useSortable
} from '@dnd-kit/sortable'
import { CSS } from '@dnd-kit/utilities'

interface ProjectTabsProps {
  activeTab: string
  onTabChange: (tabId: string) => void
  focusMode: boolean
  onFocusModeToggle: () => void
  selectedAssignee?: string
  onAssigneeChange?: (assignee: string | undefined) => void
}

interface TabItem {
  id: string
  label: string
  isSpecial: boolean
  color?: string
}

// ドラッグ可能なタブコンポーネント
function SortableTab({ tab, isActive, getTabStyle, onTabChange, dragDisabled = false }: {
  tab: TabItem
  isActive: boolean
  getTabStyle: (tab: TabItem) => string
  onTabChange: (tabId: string) => void
  dragDisabled?: boolean
}) {
  const {
    attributes,
    listeners,
    setNodeRef,
    transform,
    transition,
    isDragging
  } = useSortable({ 
    id: tab.id,
    disabled: tab.isSpecial || dragDisabled // 特別なタブまたはエラー時はドラッグ無効
  })

  const style = {
    transform: CSS.Transform.toString(transform),
    transition,
    opacity: isDragging ? 0.5 : 1,
  }

  return (
    <button
      ref={setNodeRef}
      style={style}
      {...attributes}
      {...listeners}
      onClick={() => onTabChange(tab.id)}
      className={`${getTabStyle(tab)} whitespace-nowrap flex-shrink-0 ${!tab.isSpecial && !dragDisabled ? 'cursor-move' : ''}`}
    >
      {tab.label}
    </button>
  )
}

export default function ProjectTabs({
  activeTab: activeTabId,
  onTabChange,
  focusMode,
  onFocusModeToggle,
  selectedAssignee,
  onAssigneeChange
}: ProjectTabsProps) {
  const { projects } = useProjects()
  const { fetchSalesTargets, getProjectSalesTargets } = useSalesTargets()
  const { projectOrder: savedProjectOrder, saveProjectTabOrder, loading: orderLoading, hasTableError } = useProjectTabOrder()
  const [localProjectOrder, setLocalProjectOrder] = useState<string[]>([])
  const [activeId, setActiveId] = useState<string | null>(null)

  // データベースから取得した順序をローカル状態に同期
  useEffect(() => {
    if (savedProjectOrder.length > 0) {
      setLocalProjectOrder(savedProjectOrder)
    }
  }, [savedProjectOrder])

  // プロジェクトの順序を初期化（フォールバック機能付き）
  useEffect(() => {
    if (projects.length > 0 && savedProjectOrder.length === 0 && !orderLoading) {
      // データベースに順序が保存されていない場合、デフォルトの順序で保存を試行
      const defaultOrder = projects.map(p => p.id)
      setLocalProjectOrder(defaultOrder)
      
      // フォールバック：データベース保存を試行（失敗しても続行）
      saveProjectTabOrder(defaultOrder).catch((err) => {
        console.warn('⚠️ 初期順序のデータベース保存に失敗しましたが、ローカル表示は継続します:', err)
      })
    }
  }, [projects, savedProjectOrder.length, orderLoading, saveProjectTabOrder])

  // プロジェクト表示順序を決定（フォールバック機能付き）- メモ化
  const orderedProjects = useMemo((): Project[] => {
    if (localProjectOrder.length > 0) {
      // 順序管理が有効な場合
      const orderedByOrder = localProjectOrder
        .map(id => projects.find(p => p.id === id))
        .filter(Boolean) as Project[]
      
      // 順序に含まれていないプロジェクトも追加（新規プロジェクト対応）
      const missingProjects = projects.filter(p => 
        !localProjectOrder.includes(p.id)
      )
      
      return [...orderedByOrder, ...missingProjects]
    } else {
      // フォールバック：デフォルト順序（作成日時順）
      return [...projects].sort((a, b) => 
        new Date(a.created_at).getTime() - new Date(b.created_at).getTime()
      )
    }
  }, [localProjectOrder, projects])

  // ドラッグ&ドロップセンサー設定（エラー時は無効化）
  const sensors = useSensors(
    useSensor(PointerSensor, {
      activationConstraint: {
        distance: 8,
      },
    }),
    useSensor(KeyboardSensor, {
      coordinateGetter: sortableKeyboardCoordinates,
    })
  )

  // タブリストの生成 - メモ化
  const tabs: TabItem[] = useMemo(() => [
    { id: 'recent', label: '📅 直近1週間', isSpecial: true },
    { id: 'all', label: 'すべて', isSpecial: true },
    ...orderedProjects.map(project => ({
      id: project.id,
      label: project.name,
      isSpecial: false,
      color: project.color
    }))
  ], [orderedProjects])

  const getTabStyle = (tab: TabItem) => {
    const isActive = activeTabId === tab.id
    
    if (tab.isSpecial && tab.id === 'recent') {
      return isActive
        ? 'px-6 py-3 text-sm font-medium text-white bg-red-500 border-b-2 border-red-500'
        : 'px-6 py-3 text-sm font-medium text-red-600 hover:text-red-700 hover:bg-red-50 border-b-2 border-transparent'
    }
    
    return isActive
      ? 'px-6 py-3 text-sm font-medium text-blue-600 bg-blue-50 border-b-2 border-blue-500'
      : 'px-6 py-3 text-sm font-medium text-gray-500 hover:text-gray-700 hover:border-gray-300 border-b-2 border-transparent'
  }

  const selectedProject = projects.find(p => p.id === activeTabId)
  
  // 全プロジェクトのメンバーを取得（重複を除く）- メモ化
  const getAllMembers = useMemo(() => {
    const allMembers = new Set<string>()
    projects.forEach(project => {
      project.members?.forEach((member: string) => allMembers.add(member))
    })
    return Array.from(allMembers).sort()
  }, [projects])
  
  // ドラッグ開始ハンドラー
  const handleDragStart = (event: DragStartEvent) => {
    setActiveId(event.active.id as string)
  }

  // ドラッグ終了ハンドラー
  const handleDragEnd = async (event: DragEndEvent) => {
    const { active, over } = event
    
    if (over && active.id !== over.id) {
      const oldIndex = tabs.findIndex(tab => tab.id === active.id)
      const newIndex = tabs.findIndex(tab => tab.id === over.id)
      
      // 特別なタブ（直近1週間、すべて）の位置は変更しない
      const activeTab = tabs[oldIndex]
      const overTab = tabs[newIndex]
      
      if (!activeTab.isSpecial && !overTab.isSpecial) {
        const projectIds = orderedProjects.map(p => p.id)
        const oldProjectIndex = projectIds.indexOf(active.id as string)
        const newProjectIndex = projectIds.indexOf(over.id as string)
        
        if (oldProjectIndex !== -1 && newProjectIndex !== -1) {
          const newOrder = arrayMove(projectIds, oldProjectIndex, newProjectIndex)
          const previousOrder = [...localProjectOrder] // ロールバック用に保存
          
          // 即座にローカル状態を更新（シームレスなUX）
          setLocalProjectOrder(newOrder)
          
          // 非同期でデータベースに保存（フォールバック対応）
          try {
            await saveProjectTabOrder(newOrder)
          } catch (error) {
            // 保存が失敗した場合でもローカル状態は維持（フォールバック）
            console.warn('⚠️ プロジェクトタブ順序データベース保存エラー（ローカル状態は維持）:', error)
            // ローカル状態はロールバックしない（ローカルストレージに保存済み）
          }
        }
      }
    }
    
    setActiveId(null)
  }
  
  // 現在の月から3ヶ月分の月を取得
  const getNext3Months = () => {
    const months = []
    const today = new Date()
    
    for (let i = 0; i < 3; i++) {
      const date = new Date(today.getFullYear(), today.getMonth() + i, 1)
      const yearMonth = `${date.getFullYear()}-${String(date.getMonth() + 1).padStart(2, '0')}`
      const label = `${date.getMonth() + 1}月目標`
      months.push({ yearMonth, label })
    }
    
    return months
  }
  
  // プロジェクトの売上目標を取得
  useEffect(() => {
    if (selectedProject) {
      fetchSalesTargets(selectedProject.id)
    }
  }, [selectedProject, fetchSalesTargets])
  
  // 売上目標データを取得
  const getSalesTargetForMonth = (projectId: string, yearMonth: string) => {
    const targets = getProjectSalesTargets(projectId)
    const target = targets.find(t => t.year_month === yearMonth)
    return target || null
  }

  // ドラッグ中のタブを取得
  const activeTab = activeId ? tabs.find(tab => tab.id === activeId) : null

  return (
    <DndContext
      sensors={sensors}
      collisionDetection={closestCenter}
      onDragStart={handleDragStart}
      onDragEnd={handleDragEnd}
    >
      <div className="bg-white rounded-lg shadow-sm border border-gray-200">
        {/* タブナビゲーション - 改善されたレイアウト */}
        <div className="border-b border-gray-200">
          {/* タブとコントロールを同一行に配置：flex items-center justify-between */}
          <div className="flex items-center justify-between">
            {/* タブ部分：水平スクロール対応＋フレックス拡張 */}
            <nav className="flex -mb-px overflow-x-auto flex-1 min-w-0">
              <SortableContext
                items={tabs.map(tab => tab.id)}
                strategy={horizontalListSortingStrategy}
              >
                {tabs.map(tab => (
                  <SortableTab
                    key={tab.id}
                    tab={tab}
                    isActive={activeTabId === tab.id}
                    getTabStyle={getTabStyle}
                    onTabChange={onTabChange}
                    dragDisabled={hasTableError}
                  />
                ))}
              </SortableContext>
            </nav>
          
          {/* コントロール部分：右側固定配置、レスポンシブ対応 */}
          <div className="flex items-center space-x-2 sm:space-x-4 px-2 sm:px-4 flex-shrink-0">
            {/* 担当者フィルタ */}
            {onAssigneeChange && (
              <div className="flex items-center">
                <label htmlFor="assignee-filter" className="mr-1 sm:mr-2 text-xs sm:text-sm text-gray-700">
                  担当者:
                </label>
                <select
                  id="assignee-filter"
                  value={selectedAssignee || ''}
                  onChange={(e) => onAssigneeChange(e.target.value || undefined)}
                  className="text-xs sm:text-sm border border-gray-300 rounded px-1 sm:px-2 py-1 focus:outline-none focus:ring-2 focus:ring-blue-500"
                >
                  <option value="">すべて</option>
                  {getAllMembers.map(member => (
                    <option key={member} value={member}>{member}</option>
                  ))}
                </select>
              </div>
            )}
            
            {/* フォーカスモードトグル */}
<<<<<<< HEAD
            <label className="flex items-center cursor-pointer">
              <span className="mr-1 sm:mr-2 text-xs sm:text-sm text-gray-700">フォーカス</span>
=======
            <label className="flex items-center cursor-pointer" data-testid="focus-mode-toggle">
              <span className="mr-2 text-sm text-gray-700">フォーカスモード</span>
>>>>>>> e02a2c26
              <input
                type="checkbox"
                checked={focusMode}
                onChange={onFocusModeToggle}
                className="sr-only"
              />
              <div className="relative">
                <div className={`block w-8 sm:w-10 h-5 sm:h-6 rounded-full ${focusMode ? 'bg-blue-500' : 'bg-gray-300'}`}></div>
                <div className={`absolute top-0.5 sm:top-1 w-3 sm:w-4 h-3 sm:h-4 bg-white rounded-full transition-transform ${focusMode ? 'translate-x-4 sm:translate-x-5' : 'translate-x-1'}`}></div>
              </div>
            </label>
          </div>
        </div>
      </div>
      
      {/* プロジェクトKPI表示 */}
      {selectedProject && (
        <div className="p-4 bg-gray-50 border-b border-gray-200">
          <div className="flex flex-col sm:flex-row sm:items-center sm:justify-between mb-3">
            <h3 className="font-medium text-gray-900 mb-2 sm:mb-0">{selectedProject.name}</h3>
            <div 
              className="w-4 h-4 rounded-full flex-shrink-0"
              style={{ backgroundColor: selectedProject.color }}
            ></div>
          </div>
          
          <p className="text-sm text-gray-600 mb-3">{selectedProject.description}</p>
          
          <div className="grid grid-cols-1 sm:grid-cols-3 gap-3 text-sm">
            {getNext3Months().map((month) => {
              const target = getSalesTargetForMonth(selectedProject.id, month.yearMonth)
              const hasAmount = target && target.target_amount !== null && target.target_amount !== undefined
              const hasQualitative = target && target.qualitative_goal && target.qualitative_goal.trim() !== ''
              
              return (
                <div key={month.yearMonth} className="bg-white rounded p-3">
                  <div className="text-gray-600 mb-1">{month.label}</div>
                  
                  {/* 売上目標 */}
                  {hasAmount && (
                    <div className="font-semibold">
                      ¥{target.target_amount!.toLocaleString()}
                    </div>
                  )}
                  
                  {/* 定性目標 */}
                  {hasQualitative && (
                    <div className="text-sm text-gray-700 mt-1">
                      {target.qualitative_goal}
                    </div>
                  )}
                  
                  {/* 未設定の場合 */}
                  {!hasAmount && !hasQualitative && (
                    <div className="text-gray-400">
                      未設定
                    </div>
                  )}
                </div>
              )
            })}
          </div>
        </div>
      )}
      
      {/* 直近1週間タブの説明 */}
      {activeTabId === 'recent' && (
        <div className="p-4 bg-red-50 border-b border-gray-200">
          <div className="flex items-center space-x-2 text-sm text-red-700">
            <span>⚠️</span>
            <span>1週間以内に期限が迫っているタスクを表示中</span>
          </div>
        </div>
      )}

      {/* テーブルエラー時の通知 */}
      {hasTableError && (
        <div className="p-3 bg-yellow-50 border-b border-gray-200">
          <div className="flex items-center space-x-2 text-sm text-yellow-700">
            <span>ℹ️</span>
            <span>プロジェクト順序管理機能が一時的に利用できません。ローカル表示を使用中です。</span>
          </div>
        </div>
      )}
      </div>
      
      {/* ドラッグオーバーレイ */}
      <DragOverlay>
        {activeId && (() => {
          const draggedTab = tabs.find(tab => tab.id === activeId)
          return draggedTab ? (
            <div className={`${getTabStyle(draggedTab)} whitespace-nowrap opacity-80`}>
              {draggedTab.label}
            </div>
          ) : null
        })()}
      </DragOverlay>
    </DndContext>
  )
}<|MERGE_RESOLUTION|>--- conflicted
+++ resolved
@@ -340,13 +340,8 @@
             )}
             
             {/* フォーカスモードトグル */}
-<<<<<<< HEAD
-            <label className="flex items-center cursor-pointer">
+            <label className="flex items-center cursor-pointer" data-testid="focus-mode-toggle">
               <span className="mr-1 sm:mr-2 text-xs sm:text-sm text-gray-700">フォーカス</span>
-=======
-            <label className="flex items-center cursor-pointer" data-testid="focus-mode-toggle">
-              <span className="mr-2 text-sm text-gray-700">フォーカスモード</span>
->>>>>>> e02a2c26
               <input
                 type="checkbox"
                 checked={focusMode}
